--- conflicted
+++ resolved
@@ -1,4 +1,3 @@
-<<<<<<< HEAD
 v2.6.0 (FUTURE)
 
 ## Changes
@@ -13,7 +12,9 @@
 
 ### Tag Permissions Changed
 
-NetBox now makes use of its own `Tag` model instead of the vanilla model which ships with django-taggit. This new model lives in the `extras` app and thus any permissions that you may have configured using "Taggit | Tag" should be changed to now use "Extras | Tag."
+NetBox now makes use of its own `Tag` model instead of the vanilla model which ships with django-taggit. This new model
+lives in the `extras` app and thus any permissions that you may have configured using "Taggit | Tag" should be changed
+to now use "Extras | Tag."
 
 ## Enhancements
 
@@ -24,10 +25,7 @@
 
 ---
 
-v2.5.7 (FUTURE)
-=======
 v2.5.7 (2019-02-21)
->>>>>>> 77c387a5
 
 ## Enhancements
 
