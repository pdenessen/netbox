{% extends 'base/layout.html' %}
{% load buttons %}
{% load custom_links %}
{% load helpers %}
{% load perms %}
{% load plugins %}

{% block header %}
  {# Breadcrumbs #}
  <nav class="breadcrumb-container px-3" aria-label="breadcrumb">
    <ol class="breadcrumb">
      {% block breadcrumbs %}
        <li class="breadcrumb-item"><a href="{% url object|viewname:'list' %}">{{ object|meta:'verbose_name_plural'|bettertitle }}</a></li>
      {% endblock %}
    </ol>
  </nav>
  {{ block.super }}
{% endblock %}

{% block title %}{{ object }}{% endblock %}

{% block subtitle %}
  <div class="object-subtitle">
    <span>Created {{ object.created|annotated_date }}</span>
    <span class="separator">&middot;</span>
    <span>Updated <span title="{{ object.last_updated }}">{{ object.last_updated|timesince }}</span> ago</span>
  </div>
{% endblock %}

{% block controls %}
  {# Clone/Edit/Delete Buttons #}
  <div class="controls">
    <div class="control-group">
      {% plugin_buttons object %}

      {# Extra buttons #}
      {% block extra_controls %}{% endblock %}

      {% if object.clone_fields and request.user|can_add:object %}
        {% clone_button object %}
      {% endif %}
      {% if request.user|can_change:object %}
        {% edit_button object %}
      {% endif %}
      {% if request.user|can_delete:object %}
        {% delete_button object %}
      {% endif %}

    </div>
    <div class="control-group">
      {% custom_links object %}
    </div>
  </div>
{% endblock controls %}

{% block tabs %}
  <ul class="nav nav-tabs px-3">
    {% block tab_items %}
      <li class="nav-item" role="presentation">
        <a class="nav-link{% if not active_tab %} active{% endif %}" href="{{ object.get_absolute_url }}">{{ object|meta:"verbose_name"|bettertitle }}</a>
      </li>
<<<<<<< HEAD
    {% endblock tab_items %}
    {% if perms.extras.view_journalentry %}
      {% with journal_viewname=object|viewname:'journal' %}
        {% url journal_viewname pk=object.pk as journal_url %}
        {% if journal_url %}
          <li role="presentation" class="nav-item">
            <a href="{{ journal_url }}" class="nav-link{% if active_tab == 'journal'%} active{% endif %}">Journal</a>
=======
      {% if perms.extras.view_journalentry %}
        {% with journal_viewname=object|viewname:'journal' %}
          {% url journal_viewname pk=object.pk as journal_url %}
          {% if journal_url %}
            <li role="presentation"{% if active_tab == 'journal' %} class="active"{% endif %}>
              <a href="{{ journal_url }}">Journal {% badge object.journal_entries.count %}</a>
            </li>
          {% endif %}
        {% endwith %}
      {% endif %}
      {% if perms.extras.view_objectchange %}
        {% with changelog_viewname=object|viewname:'changelog' %}
          {% url changelog_viewname pk=object.pk as changelog_url %}
          <li role="presentation"{% if active_tab == 'changelog' %} class="active"{% endif %}>
            <a href="{{ changelog_url }}">Change Log</a>
>>>>>>> 13e63377
          </li>
        {% endif %}
      {% endwith %}
    {% endif %}
    {% if perms.extras.view_objectchange %}
      {% with changelog_viewname=object|viewname:'changelog' %}
        {% url changelog_viewname pk=object.pk as changelog_url %}
        {% if changelog_url %}
          <li role="presentation" class="nav-item">
              <a href="{{ changelog_url }}" class="nav-link{% if active_tab == 'changelog'%} active{% endif %}">Change Log</a>
          </li>
        {% endif %}
      {% endwith %}
    {% endif %}
  </ul>
{% endblock tabs %}

{% block content-wrapper %}
  <div class="tab-content">
    {% block content %}{% endblock %}
  </div>
{% endblock %}<|MERGE_RESOLUTION|>--- conflicted
+++ resolved
@@ -59,31 +59,15 @@
       <li class="nav-item" role="presentation">
         <a class="nav-link{% if not active_tab %} active{% endif %}" href="{{ object.get_absolute_url }}">{{ object|meta:"verbose_name"|bettertitle }}</a>
       </li>
-<<<<<<< HEAD
     {% endblock tab_items %}
     {% if perms.extras.view_journalentry %}
       {% with journal_viewname=object|viewname:'journal' %}
         {% url journal_viewname pk=object.pk as journal_url %}
         {% if journal_url %}
           <li role="presentation" class="nav-item">
-            <a href="{{ journal_url }}" class="nav-link{% if active_tab == 'journal'%} active{% endif %}">Journal</a>
-=======
-      {% if perms.extras.view_journalentry %}
-        {% with journal_viewname=object|viewname:'journal' %}
-          {% url journal_viewname pk=object.pk as journal_url %}
-          {% if journal_url %}
-            <li role="presentation"{% if active_tab == 'journal' %} class="active"{% endif %}>
-              <a href="{{ journal_url }}">Journal {% badge object.journal_entries.count %}</a>
-            </li>
-          {% endif %}
-        {% endwith %}
-      {% endif %}
-      {% if perms.extras.view_objectchange %}
-        {% with changelog_viewname=object|viewname:'changelog' %}
-          {% url changelog_viewname pk=object.pk as changelog_url %}
-          <li role="presentation"{% if active_tab == 'changelog' %} class="active"{% endif %}>
-            <a href="{{ changelog_url }}">Change Log</a>
->>>>>>> 13e63377
+            <a href="{{ journal_url }}" class="nav-link{% if active_tab == 'journal'%} active{% endif %}">
+              Journal {% badge object.journal_entries.count %}
+            </a>
           </li>
         {% endif %}
       {% endwith %}
