{% extends 'generic/object.html' %}
{% load helpers %}
{% load plugins %}

{% block breadcrumbs %}
  <li class="breadcrumb-item"><a href="{% url 'circuits:circuit_list' %}">Circuits</a></li>
  <li class="breadcrumb-item"><a href="{% url 'circuits:circuit_list' %}?provider={{ object.provider.pk }}">{{ object.provider }}</a></li>
  <li class="breadcrumb-item">{{ object.cid }}</li>
{% endblock %}

{% block content %}
<div class="row">
	<div class="col col-md-6">
        <div class="card">
            <h5 class="card-header">
                Circuit
            </h5>
            <div class="card-body">
                <table class="table table-hover attr-table">
                    <tr>
                        <td colspan="2">
                        <span class="badge bg-{{ object.get_status_class }}">{{ object.get_status_display }}</span>
                        </td>

                    </tr>
                    <tr>
                        <th scope="row">Provider</th>
                        <td>
                            <a href="{{ object.provider.get_absolute_url }}">{{ object.provider }}</a>
                        </td>
                    </tr>
                    <tr>
                        <th scope="row">Circuit ID</th>
                        <td><code>{{ object.cid }}</code></td>
                    </tr>
                    <tr>
                        <th scope="row">Type</th>
                        <td><a href="{{ object.type.get_absolute_url }}">{{ object.type }}</a></td>
                    </tr>
                    <tr>
                        <th scope="row">Tenant</th>
                        <td>
                            {% if object.tenant %}
                                {% if object.tenant.group %}
                                    <a href="{{ object.tenant.group.get_absolute_url }}">{{ object.tenant.group }}</a> /
                                {% endif %}
                                <a href="{{ object.tenant.get_absolute_url }}">{{ object.tenant }}</a>
                            {% else %}
                                <span class="text-muted">None</span>
                            {% endif %}
                        </td>
                    </tr>
                    <tr>
                        <th scope="row">Install Date</th>
                        <td>{{ object.install_date|placeholder }}</td>
                    </tr>
                    <tr>
                        <th scope="row">Commit Rate</th>
                        <td>{{ object.commit_rate|humanize_speed|placeholder }}</td>
                    </tr>
                    <tr>
                        <th scope="row">Description</th>
                        <td>{{ object.description|placeholder }}</td>
                    </tr>
                </table>
            </div>
        </div>
        {% include 'inc/custom_fields_panel.html' %}
        {% include 'extras/inc/tags_panel.html' with tags=object.tags.all url='circuits:circuit_list' %}
        <div class="card">
            <h5 class="card-header">
                Comments
            </h5>
            <div class="card-body rendered-markdown">
                {% if object.comments %}
                    {{ object.comments|render_markdown }}
                {% else %}
                    <span class="text-muted">None</span>
                {% endif %}
            </div>
        </div>
        {% plugin_left_page object %}
	</div>
<<<<<<< HEAD
	<div class="col col-md-6">
        {% include 'circuits/inc/circuit_termination.html' with termination=termination_a side='A' %}
        {% include 'circuits/inc/circuit_termination.html' with termination=termination_z side='Z' %}
=======
	<div class="col-md-6">
        {% include 'circuits/inc/circuit_termination.html' with termination=object.termination_a side='A' %}
        {% include 'circuits/inc/circuit_termination.html' with termination=object.termination_z side='Z' %}
>>>>>>> 4dff20cc
        {% plugin_right_page object %}
    </div>
</div>
<div class="row">
    <div class="col col-md-12">
        {% plugin_full_width_page object %}
    </div>
</div>
{% endblock %}<|MERGE_RESOLUTION|>--- conflicted
+++ resolved
@@ -81,15 +81,9 @@
         </div>
         {% plugin_left_page object %}
 	</div>
-<<<<<<< HEAD
 	<div class="col col-md-6">
-        {% include 'circuits/inc/circuit_termination.html' with termination=termination_a side='A' %}
-        {% include 'circuits/inc/circuit_termination.html' with termination=termination_z side='Z' %}
-=======
-	<div class="col-md-6">
         {% include 'circuits/inc/circuit_termination.html' with termination=object.termination_a side='A' %}
         {% include 'circuits/inc/circuit_termination.html' with termination=object.termination_z side='Z' %}
->>>>>>> 4dff20cc
         {% plugin_right_page object %}
     </div>
 </div>
