import datetime
import json
from collections import OrderedDict

from django.core.serializers import serialize
from django.db.models import Count, OuterRef, Subquery
from jinja2 import Environment

from dcim.choices import CableLengthUnitChoices
from extras.utils import is_taggable


def csv_format(data):
    """
    Encapsulate any data which contains a comma within double quotes.
    """
    csv = []
    for value in data:

        # Represent None or False with empty string
        if value is None or value is False:
            csv.append('')
            continue

        # Convert dates to ISO format
        if isinstance(value, (datetime.date, datetime.datetime)):
            value = value.isoformat()

        # Force conversion to string first so we can check for any commas
        if not isinstance(value, str):
            value = '{}'.format(value)

        # Double-quote the value if it contains a comma
        if ',' in value or '\n' in value:
            csv.append('"{}"'.format(value))
        else:
            csv.append('{}'.format(value))

    return ','.join(csv)


def foreground_color(bg_color):
    """
    Return the ideal foreground color (black or white) for a given background color in hexadecimal RGB format.
    """
    bg_color = bg_color.strip('#')
    r, g, b = [int(bg_color[c:c + 2], 16) for c in (0, 2, 4)]
    if r * 0.299 + g * 0.587 + b * 0.114 > 186:
        return '000000'
    else:
        return 'ffffff'


def dynamic_import(name):
    """
    Dynamically import a class from an absolute path string
    """
    components = name.split('.')
    mod = __import__(components[0])
    for comp in components[1:]:
        mod = getattr(mod, comp)
    return mod


def model_names_to_filter_dict(names):
    """
    Accept a list of content types in the format ['<app>.<model>', '<app>.<model>', ...] and return a dictionary
    suitable for QuerySet filtering.
    """
    # TODO: This should match on the app_label as well as the model name to avoid potential duplicate names
    return {
        'model__in': [model.split('.')[1] for model in names],
    }


def get_subquery(model, field):
    """
    Return a Subquery suitable for annotating a child object count.
    """
    subquery = Subquery(
        model.objects.filter(
            **{field: OuterRef('pk')}
        ).order_by().values(
            field
        ).annotate(
            c=Count('*')
        ).values('c')
    )

    return subquery


def serialize_object(obj, extra=None):
    """
    Return a generic JSON representation of an object using Django's built-in serializer. (This is used for things like
    change logging, not the REST API.) Optionally include a dictionary to supplement the object data.
    """
    json_str = serialize('json', [obj])
    data = json.loads(json_str)[0]['fields']

    # Include any custom fields
    if hasattr(obj, 'get_custom_fields'):
        data['custom_fields'] = {
            field: str(value) for field, value in obj.cf.items()
        }

    # Include any tags
    if is_taggable(obj):
        data['tags'] = [tag.name for tag in obj.tags.all()]

    # Append any extra data
    if extra is not None:
        data.update(extra)

    return data


def dict_to_filter_params(d, prefix=''):
    """
    Translate a dictionary of attributes to a nested set of parameters suitable for QuerySet filtering. For example:

        {
            "name": "Foo",
            "rack": {
                "facility_id": "R101"
            }
        }

    Becomes:

        {
            "name": "Foo",
            "rack__facility_id": "R101"
        }

    And can be employed as filter parameters:

        Device.objects.filter(**dict_to_filter(attrs_dict))
    """
    params = {}
    for key, val in d.items():
        k = prefix + key
        if isinstance(val, dict):
            params.update(dict_to_filter_params(val, k + '__'))
        else:
            params[k] = val
    return params


def deepmerge(original, new):
    """
    Deep merge two dictionaries (new into original) and return a new dict
    """
    merged = OrderedDict(original)
    for key, val in new.items():
        if key in original and isinstance(original[key], dict) and isinstance(val, dict):
            merged[key] = deepmerge(original[key], val)
        else:
            merged[key] = val
    return merged


def to_meters(length, unit):
    """
    Convert the given length to meters.
    """
    length = int(length)
    if length < 0:
        raise ValueError("Length must be a positive integer")

    valid_units = [u[0] for u in CableLengthUnitChoices]
    if unit not in valid_units:
        raise ValueError(
            "Unknown unit {}. Must be one of the following: {}".format(unit, ', '.join(valid_units))
        )

    if unit == CableLengthUnitChoices.UNIT_METER:
        return length
    if unit == CableLengthUnitChoices.UNIT_CENTIMETER:
        return length / 100
    if unit == CableLengthUnitChoices.UNIT_FOOT:
        return length * 0.3048
    if unit == CableLengthUnitChoices.UNIT_INCH:
        return length * 0.3048 * 12
<<<<<<< HEAD


def prepare_cloned_fields(instance):
    """
    Compile an object's `clone_fields` list into a string of URL query parameters. Tags are automatically cloned where
    applicable.
    """
    params = {}
    for field_name in getattr(instance, 'clone_fields', []):
        field = instance._meta.get_field(field_name)
        field_value = field.value_from_object(instance)

        # Swap out False with URL-friendly value
        if field_value is False:
            field_value = ''

        # Omit empty values
        if field_value not in (None, ''):
            params[field_name] = field_value

        # Copy tags
        if is_taggable(instance):
            params['tags'] = ','.join([t.name for t in instance.tags.all()])

    # Concatenate parameters into a URL query string
    param_string = '&'.join(
        ['{}={}'.format(k, v) for k, v in params.items()]
    )

    return param_string
=======
    raise ValueError("Unknown unit {}. Must be 'm', 'cm', 'ft', or 'in'.".format(unit))


def render_jinja2(template_code, context):
    """
    Render a Jinja2 template with the provided context. Return the rendered content.
    """
    return Environment().from_string(source=template_code).render(**context)
>>>>>>> c2dc243c
<|MERGE_RESOLUTION|>--- conflicted
+++ resolved
@@ -182,7 +182,14 @@
         return length * 0.3048
     if unit == CableLengthUnitChoices.UNIT_INCH:
         return length * 0.3048 * 12
-<<<<<<< HEAD
+    raise ValueError("Unknown unit {}. Must be 'm', 'cm', 'ft', or 'in'.".format(unit))
+
+
+def render_jinja2(template_code, context):
+    """
+    Render a Jinja2 template with the provided context. Return the rendered content.
+    """
+    return Environment().from_string(source=template_code).render(**context)
 
 
 def prepare_cloned_fields(instance):
@@ -212,14 +219,4 @@
         ['{}={}'.format(k, v) for k, v in params.items()]
     )
 
-    return param_string
-=======
-    raise ValueError("Unknown unit {}. Must be 'm', 'cm', 'ft', or 'in'.".format(unit))
-
-
-def render_jinja2(template_code, context):
-    """
-    Render a Jinja2 template with the provided context. Return the rendered content.
-    """
-    return Environment().from_string(source=template_code).render(**context)
->>>>>>> c2dc243c
+    return param_string