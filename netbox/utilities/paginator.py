--- conflicted
+++ resolved
@@ -66,37 +66,24 @@
 
     Return the lesser of the calculated value and MAX_PAGE_SIZE.
     """
-<<<<<<< HEAD
     config = get_config()
-=======
+
     def _max_allowed(page_size):
-        if settings.MAX_PAGE_SIZE:
-            return min(page_size, settings.MAX_PAGE_SIZE)
+        if config.MAX_PAGE_SIZE:
+            return min(page_size, config.MAX_PAGE_SIZE)
         return page_size
->>>>>>> 11e2200a
 
     if 'per_page' in request.GET:
         try:
             per_page = int(request.GET.get('per_page'))
             if request.user.is_authenticated:
                 request.user.config.set('pagination.per_page', per_page, commit=True)
-<<<<<<< HEAD
-            return min(per_page, config.MAX_PAGE_SIZE)
-=======
             return _max_allowed(per_page)
->>>>>>> 11e2200a
         except ValueError:
             pass
 
     if request.user.is_authenticated:
-<<<<<<< HEAD
         per_page = request.user.config.get('pagination.per_page', config.PAGINATE_COUNT)
-        return min(per_page, config.MAX_PAGE_SIZE)
-
-    return min(config.PAGINATE_COUNT, config.MAX_PAGE_SIZE)
-=======
-        per_page = request.user.config.get('pagination.per_page', settings.PAGINATE_COUNT)
         return _max_allowed(per_page)
 
-    return _max_allowed(settings.PAGINATE_COUNT)
->>>>>>> 11e2200a
+    return _max_allowed(config.PAGINATE_COUNT)