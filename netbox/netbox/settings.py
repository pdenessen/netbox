--- conflicted
+++ resolved
@@ -13,11 +13,7 @@
     )
 
 
-<<<<<<< HEAD
-VERSION = '2.1.7-dev'
-=======
 VERSION = '2.2.0-dev'
->>>>>>> 60e3ff0b
 
 BASE_DIR = os.path.dirname(os.path.dirname(os.path.abspath(__file__)))
 
